#!/usr/bin/env python
# -*- coding: utf-8 -*-

DOCUMENTATION = '''
---
module: powerdns_zone
short_description: Manage PowerDNS zones
description:
- Create, update or delete a PowerDNS zone using API
options:
  kind:
    description:
    - Zone kind
    required: False
    default: master
    choices: ['native', 'master', 'slave']
  name:
    description:
    - Zone name
    required: true
  nameservers:
    description:
    - List of nameservers
    required: False
    default: None
  pdns_host:
    description:
    - Name or ip address of PowerDNS host
    required: false
    default: 127.0.0.1
  pdns_port:
    description:
    - Port used by PowerDNS API
    required: false
    default: 8081
  pdns_prot:
    description:
    - Protocol used to connect to PowerDNS API
    required: false
    default: http
    choices: ['http', 'https']
  pdns_api_key:
    description:
    - API Key to authenticate through PowerDNS API
  strict_ssl_checking:
    description:
    - Disables strict certificate checking
    default: true
author: "Thomas Krahn (@nosmoht)"
'''

EXAMPLES = '''
# Ensure a zone is present
- powerdns_zone:
    name: zone01.internal.example.com
    kind: master
    nameservers:
    - ns-01.internal.example.com
    - ns-02.internal.example.com
    state: present
    pdns_host: powerdns.example.cm
    pdns_port: 8080
    pdns_api_key: topsecret

# Ensure a zone is absent
- powerdns_zone:
    name: old-zone.internal.example.com
    state: absent
    pdns_host: powerdns.example.cm
    pdns_port: 8080
    pdns_api_key: topsecret
'''

try:
    import requests
    HAS_REQUESTS = True
except ImportError:
    HAS_REQUESTS = False


class PowerDNSError(Exception):
    def __init__(self, url, status_code, message):
        self.url = url
        self.status_code = status_code
        self.message = message
        super(PowerDNSError, self).__init__()


class PowerDNSClient:
    def __init__(self, host, port, prot, api_key, verify):
        self.url = '{prot}://{host}:{port}/api/v1'.format(prot=prot, host=host, port=port)
        self.session = requests.Session()
        self.session.headers.update({'X-API-Key': api_key})
        self.session.verify = verify

    def _handle_request(self, req):
        if req.status_code in [200, 201, 204]:
            if req.text:
                try:
                    return req.json()
                except Exception as e:
                    print(e) # same as yield
            return dict()
        elif req.status_code == 404:
            error_message = 'Not found'
        else:
            error_message = self._get_request_error_message(data=req)

        raise PowerDNSError(url=req.url,
                            status_code=req.status_code,
                            message=error_message)

    def _get_request_error_message(self, data):
        try:
            request_json = data.json()
            if 'error' in request_json:
                request_error = request_json.get('error')
            elif 'errors' in request_json:
                request_error = request_json.get('errors')
            else:
                request_error = 'No error message found'
            return request_error
        except Exception:
          pass
        return data.text

    def _get_zones_url(self, server):
        return '{url}/servers/{server}/zones'.format(url=self.url, server=server)

    def _get_zone_url(self, server, name):
        return '{url}/{name}'.format(url=self._get_zones_url(server), name=name)

    def get_zone(self, server, name):
        req = self.session.get(url=self._get_zone_url(server, name))
<<<<<<< HEAD
        if req.status_code in [404, 422]:  # zone does not exist
=======
        if req.status_code == 422 or req.status_code == 404:  # zone does not exist
>>>>>>> a389601e
            return None
        return self._handle_request(req)

    def create_zone(self, server, data):
        req = self.session.post(url=self._get_zones_url(server), json=data)
        return self._handle_request(req)

    def delete_zone(self, server, name):
        req = self.session.delete(url=self._get_zone_url(server, name))
        return self._handle_request(req)

    def update_zone(self, server, zone):
        req = self.session.patch(url=self._get_zone_url(server=server, name=zone.get('name')), data=zone)
        return self._handle_request(req)


def diff(list1, list2):
    c = set(list1).union(set(list2))
    d = set(list1).intersection(set(list2))
    return list(c - d)


def ensure(module, pdns_client):
    kind = module.params['kind']
    masters = module.params['masters']
    name = module.params['name']
    nameservers = module.params['nameservers']
    server = module.params['server']
    state = module.params['state']
    try:
        zone = pdns_client.get_zone(server, name)
    except PowerDNSError as e:
        module.fail_json(
            msg='Could not get zone {name}: HTTP {code}: {err}'.format(name=name, code=e.status_code, err=e.message))

    if not zone:
        if state == 'present':
            try:
                zone = dict(name=name, kind=kind, nameservers=nameservers, masters=masters)
                if module.check_mode:
                    module.exit_json(changed=True, zone=zone)
                pdns_client.create_zone(server, zone)
                return True, pdns_client.get_zone(server, name)
            except PowerDNSError as e:
                module.fail_json(
                    msg='Could not create zone {name}: HTTP {code}: {err}'.format(name=name, code=e.status_code,
                                                                                  err=e.message))
    else:
        if state == 'absent':
            try:
                if module.check_mode:
                    module.exit_json(changed=True, zone=zone)
                pdns_client.delete_zone(server, name)  # zone.get('id'))
                return True, None
            except PowerDNSError as e:
                module.fail_json(
                    msg='Could not delete zone {name}: HTTP {code}: {err}'.format(name=name, code=e.status_code,
                                                                                  err=e.message))
                # Compare nameservers
                #        ns_diff = diff(nameservers if nameservers else list(), zone.get('nameservers', list()))
                #        if ns_diff:
                #            try:
                #                if module.check_mode:
                #                    module.exit_json(changed=True, zone=zone)
                #                pdns_client.update_zone(server, zone)
                #                return True, pdns_client.get_zone(name)
                #            except PowerDNSError as e:
                #                module.fail_json(
                #                    msg='Could not update zone {name}: HTTP {code}: {err}'.format(name=name, code=e.status_code,
                #                                                                                  err=e.message))
    return False, zone


def main():
    module = AnsibleModule(
        argument_spec=dict(
            kind=dict(type='str', required=False, default='master', choices=['native', 'master', 'slave']),
            masters=dict(type='list', required=False),
            name=dict(type='str', required=True),
            nameservers=dict(type='list', required=False),
            server=dict(type='str', required=False, default='localhost'),
            state=dict(type='str', default='present', choices=['present', 'absent']),
            pdns_host=dict(type='str', default='127.0.0.1'),
            pdns_port=dict(type='int', default=8081),
            pdns_prot=dict(type='str', default='http', choices=['http', 'https']),
            pdns_api_key=dict(type='str', required=False),
            strict_ssl_checking=dict(type='bool', default=True),
        ),
        supports_check_mode=True,
    )

    if not HAS_REQUESTS:
        module.fail_json(msg="requests must be installed to use this module.")

    pdns_client = PowerDNSClient(host=module.params['pdns_host'],
                                 port=module.params['pdns_port'],
                                 prot=module.params['pdns_prot'],
                                 api_key=module.params['pdns_api_key'],
                                 verify=module.params['strict_ssl_checking'])

    try:
        changed, zone = ensure(module, pdns_client)
        module.exit_json(changed=changed, zone=zone)
    except Exception as e:
        module.fail_json(msg='Error: {0}'.format(str(e)))


# import module snippets
from ansible.module_utils.basic import *

if __name__ == '__main__':
    main()<|MERGE_RESOLUTION|>--- conflicted
+++ resolved
@@ -132,11 +132,7 @@
 
     def get_zone(self, server, name):
         req = self.session.get(url=self._get_zone_url(server, name))
-<<<<<<< HEAD
         if req.status_code in [404, 422]:  # zone does not exist
-=======
-        if req.status_code == 422 or req.status_code == 404:  # zone does not exist
->>>>>>> a389601e
             return None
         return self._handle_request(req)
 
